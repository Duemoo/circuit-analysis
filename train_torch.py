import hydra
from omegaconf import DictConfig
import torch
import torch.nn as nn
import torch.nn.functional as F
from torch.utils.data import DataLoader
<<<<<<< HEAD
import torch.optim as optim
from dataset import BitSequenceDataset
from transformers import (
    AutoConfig, 
    AutoModel,
    AutoModelForCausalLM,
    AutoTokenizer,
)
=======
from torch.optim import AdamW
from dataset import BitSequenceDataset, NoisyDataset, CustomDataloader
from transformers import GPT2Config, GPT2Model
>>>>>>> 1147552d
import wandb
import logging
from tqdm.auto import tqdm
from transformer_lens.utils import lm_cross_entropy_loss
from olmo.model import OLMo
from dotenv import load_dotenv
import os

load_dotenv(dotenv_path="./.env", verbose=True)

class TransformerModel(nn.Module):
    def __init__(self, config):
        super().__init__()
        self.transformer = AutoModelForCausalLM.from_config(config)

    def forward(self, x):
        # transformer_output.keys(): ['last_hidden_state', 'past_key_values']
        # print(self.transformer(x).keys())
        return self.transformer(x)["logits"]
    
def load_scratch_tokenizer(cfg):
    tokenizer = AutoTokenizer.from_pretrained(cfg.model._name_or_path)
    logging.info(f"original model's tokenizer: \n{tokenizer}\n{tokenizer.special_tokens_map}\n")
    if "gpt2" in cfg.model._name_or_path.lower():
        from transformers import GPT2TokenizerFast
        new_tokenizer = GPT2TokenizerFast(vocab_file="./vocab/vocab_GPT2.json", 
                                          merges_file="./vocab/vocab_GPT2.txt", 
                                          special_tokens=tokenizer.special_tokens_map, 
                                          model_max_length=1024)
    # elif "olmo" in cfg.model._name_or_path.lower():
    #     from transformers import GPTNeoXTokenizerFast
    #     # Making an Error! : How to Initiate GPTNeoXTokenizerFast?
    #     # new_tokenizer = GPTNeoXTokenizerFast()
    #     logging.info(f"new_tokenizer: {new_tokenizer}")
    else:
        raise NotImplementedError
    
    new_tokenizer.add_bos_token = True
    return new_tokenizer
    

def train(cfg: DictConfig):
    # Set seed
    torch.manual_seed(cfg.train.seed if cfg.train.seed else 42)
    
    # Initialize wandb
    if cfg.train.wandb:
        if cfg.train.wandb_project_name is None:
            cfg.train.wandb_project_name = "easy-transformer"
        wandb.init(project=cfg.train.wandb_project_name, entity=cfg.train.wandb_entity, config=dict(cfg))

    # Set device
    device = torch.device("cuda" if torch.cuda.is_available() else "cpu")
    logging.info(f"Current GPU num: {torch.cuda.device_count()}")

    # Deprecated : Config loaded with GPT2Config is slightly different with AutoConfig.from_pretrained(), but loaded model is same! So we ignore this version
    # model_config = GPT2Config(**cfg.model)
    
    # Initialize Model and Tokenizer from scratch
    model_name_lower = cfg.model._name_or_path
    if "gpt2" in model_name_lower:
        model_config, unused_kwargs = AutoConfig.from_pretrained(cfg.model._name_or_path, return_unused_kwargs=True, force_download=True, **cfg.model)
        logging.info(f"Loaded Model Config: {model_config}")
        logging.info(f"unused arguments: {unused_kwargs}")
        model = AutoModelForCausalLM.from_config(model_config).to(device)
        logging.info(model)
    # elif "olmo" in model_name_lower:
    #     model = OLMo(cfg.model.config)
    #     logging.info(f"Total number of parameters: {model.num_params():,d}")
    #     logging.info(f"Number of non-embedding parameters: {model.num_params(include_embedding=False):,d}")
    else:
        raise NotImplementedError
    tokenizer = load_scratch_tokenizer(cfg)
    
    logging.info(f"Modified Tokenizer: {tokenizer}")
    logging.info(f"Modified Tokenizer's vocab: {tokenizer.get_vocab()}")
    
    # Initialize dataset and dataloader
<<<<<<< HEAD
    dataset = BitSequenceDataset(cfg.dataset.train_length, tokenizer)
    dataloader = DataLoader(dataset, batch_size=cfg.train.batch_size, shuffle=True)
=======
    dataset = BitSequenceDataset(cfg.data.train_length)
    dataloader = CustomDataloader(dataset, batch_size=cfg.training.batch_size, shuffle=True)

    # Initialize model
    model_config = GPT2Config(
        vocab_size=2,  # Binary vocabulary
        n_positions=cfg.data.train_length,
        n_ctx=cfg.data.train_length,
        n_embd=cfg.model.hidden_dim,
        n_layer=cfg.model.num_layers,
        n_head=cfg.model.num_heads
    )
    model = TransformerModel(model_config).to(device)
>>>>>>> 1147552d

    # Initialize optimizer
    optimizer: optim.Optimizer
    if cfg.optimizer.optimizer_name in ["Adam", "AdamW"]:
        # Weight decay in Adam is implemented badly, so use AdamW instead (see PyTorch AdamW docs)
        if cfg.optimizer.weight_decay is not None:
            optimizer = optim.AdamW(
                model.parameters(), 
                lr=cfg.optimizer.learning_rate,
                weight_decay=cfg.optimizer.weight_decay,
            )
        else:
            optimizer = optim.Adam(
                model.parameters(),
                lr=cfg.optimizer.learning_rate,
            )
    elif cfg.train.optimizer_name == "SGD":
        optimizer = optim.SGD(
            model.parameters(),
            lr=cfg.optimizer.learning_rate,
            weight_decay=(cfg.optimizer.weight_decay if cfg.optimizer.weight_decay is not None else 0.0),
            momentum=cfg.optimizer.momentum,
        )
    else:
        raise ValueError(f"Optimizer {cfg.train.optimizer_name} not supported")

    # Initialize Scheduler
    scheduler = None
    if cfg.train.warmup_steps > 0:
        scheduler = optim.lr_scheduler.LambdaLR(
            optimizer,
            # lr_lambda=lambda step: min(1.0, step * cfg.train.warmup_steps),
            lr_lambda=lambda epoch: 0.95 ** epoch,
        )

    # Training loop
    model.train()
    model.to(device)
    
    total_loss = 0
    total_correct_preds: int = 0
    total_samples: int = 0
    for epoch in tqdm(range(cfg.train.num_epochs)):
        epoch_loss = 0
        epoch_correct_preds = 0

        for batch in tqdm(dataloader):
            inputs, labels = batch
            inputs, labels = inputs.to(device), labels.to(device)

            optimizer.zero_grad()
            outputs = model(inputs)["logits"]
            # shape: [batch_size, seq_len]
            loss_per_token = lm_cross_entropy_loss(logits=outputs, tokens=inputs, per_token=True)
            avg_loss = loss_per_token[:,-1].mean()
            avg_loss.backward()
            if cfg.train.max_grad_norm is not None:
                torch.nn.utils.clip_grad_norm_(model.parameters(), cfg.hooked_transformer_train_config.max_grad_norm)
            optimizer.step()
            if cfg.train.warmup_steps > 0:
                assert scheduler is not None
                scheduler.step()
            
            total_samples += inputs.shape[0]
            
            # Save Loss
            epoch_loss += avg_loss.item()
            total_loss += avg_loss.item()

            # Calculate & Save accuracy
            prediction_probs = F.softmax(outputs[:, -2, :], dim=-1)
            zero_token_ids, one_token_ids = tokenizer.get_vocab()["0"], tokenizer.get_vocab()["1"]
            correct_preds = torch.count_nonzero(torch.eq(labels, torch.argmax(torch.index_select(prediction_probs, -1, torch.tensor([zero_token_ids, one_token_ids]).to(device)), dim=-1))).item()
            epoch_correct_preds += correct_preds
            total_correct_preds += correct_preds
            wandb.log({
                "learning_rate": scheduler.get_last_lr()[0]  # Retrieve the current learning rate
            })
        # Evaluation
        if epoch % cfg.train.val_interval == 0:
            model.eval()
            
            val_loss = 0.0
            val_correct_preds = 0
            
            with torch.no_grad():
                for batch in val_dataloader:
                    inputs, labels = batch
                    inputs, labels = inputs.to(device), labels.to(device)
                    val_outputs = model(inputs)["logits"]
                    val_loss_per_token = lm_cross_entropy_loss(logits=val_outputs, tokens=inputs, per_token=True)
                    val_avg_loss = val_loss_per_token[:,-1].mean()
                    
                    # Save Loss
                    val_loss += val_avg_loss.item()

                    # Calculate & Save accuracy
                    val_prediction_probs = F.softmax(val_outputs[:, -2, :], dim=-1)
                    zero_token_ids, one_token_ids = tokenizer.get_vocab()["0"], tokenizer.get_vocab()["1"]
                    correct_preds = torch.count_nonzero(torch.eq(labels, torch.argmax(torch.index_select(val_prediction_probs, -1, torch.tensor([zero_token_ids, one_token_ids]).to(device)), dim=-1))).item()
                    val_correct_preds += correct_preds
            wandb.log({
                "val_avg_loss": val_loss / len(val_dataloader),
                "val_correct_preds": (val_correct_preds / (len(val_dataloader) * cfg.train.batch_size)) * 100,
            })
            model.train()
          
        wandb.log({
            "epoch": epoch + 1,
            "epoch_avg_loss": epoch_loss / len(dataloader),
            "epoch_correct_preds": (epoch_correct_preds / len(dataset)) * 100,
            "total_avg_loss": total_loss / (len(dataloader) * (epoch+1)),
            "total_avg_correct_preds": (total_correct_preds / (len(dataset) * (epoch+1))) * 100
        })
        
        # Save the model
        # Load 방법 참고 : https://tutorials.pytorch.kr/beginner/saving_loading_models.html
        if epoch % cfg.train.save_interval == 0:
            torch.save({
                'epoch': epoch,
                'model_state_dict': model.state_dict(),
                'optimizer_state_dict': optimizer.state_dict(),
                }, f"{os.getenv("MODEL_SAVE_PATH")}/{cfg.model}-epoch{epoch}.tar")
        # torch.save(model.state_dict(), "trained_model.pth")
        # wandb.save("trained_model.pth")

        logging.info(f"Epoch {epoch+1}/{cfg.train.num_epochs}, Loss: {epoch_loss / len(dataloader):.4f}, Accuracy: {epoch_correct_preds:.4f}")

    # Close wandb run
    wandb.finish()

@hydra.main(version_base=None, config_path="conf", config_name="config_torch")
def main(cfg: DictConfig):
    logging.info(cfg)
    train(cfg)

if __name__ == "__main__":
    main()<|MERGE_RESOLUTION|>--- conflicted
+++ resolved
@@ -4,20 +4,14 @@
 import torch.nn as nn
 import torch.nn.functional as F
 from torch.utils.data import DataLoader
-<<<<<<< HEAD
 import torch.optim as optim
-from dataset import BitSequenceDataset
+from dataset import BitSequenceDataset, KFoldCustomDataloader
 from transformers import (
     AutoConfig, 
     AutoModel,
     AutoModelForCausalLM,
     AutoTokenizer,
 )
-=======
-from torch.optim import AdamW
-from dataset import BitSequenceDataset, NoisyDataset, CustomDataloader
-from transformers import GPT2Config, GPT2Model
->>>>>>> 1147552d
 import wandb
 import logging
 from tqdm.auto import tqdm
@@ -96,24 +90,8 @@
     logging.info(f"Modified Tokenizer's vocab: {tokenizer.get_vocab()}")
     
     # Initialize dataset and dataloader
-<<<<<<< HEAD
     dataset = BitSequenceDataset(cfg.dataset.train_length, tokenizer)
     dataloader = DataLoader(dataset, batch_size=cfg.train.batch_size, shuffle=True)
-=======
-    dataset = BitSequenceDataset(cfg.data.train_length)
-    dataloader = CustomDataloader(dataset, batch_size=cfg.training.batch_size, shuffle=True)
-
-    # Initialize model
-    model_config = GPT2Config(
-        vocab_size=2,  # Binary vocabulary
-        n_positions=cfg.data.train_length,
-        n_ctx=cfg.data.train_length,
-        n_embd=cfg.model.hidden_dim,
-        n_layer=cfg.model.num_layers,
-        n_head=cfg.model.num_heads
-    )
-    model = TransformerModel(model_config).to(device)
->>>>>>> 1147552d
 
     # Initialize optimizer
     optimizer: optim.Optimizer
