import hydra
<<<<<<< HEAD
from omegaconf import OmegaConf, DictConfig
import omegaconf
=======
from omegaconf import DictConfig
import numpy as np
>>>>>>> 16d27019
import torch
import torch.nn as nn
import torch.nn.functional as F
from torch.utils.data import DataLoader
import torch.optim as optim
from dataset import BitSequenceDataset, KFoldCustomDataloader
from transformers import (
    AutoConfig, 
    AutoModel,
    AutoModelForCausalLM,
    AutoTokenizer,
)
import wandb
import logging
from tqdm.auto import tqdm
from transformer_lens.utils import lm_cross_entropy_loss
from olmo.model import OLMo
from dotenv import load_dotenv
import os

load_dotenv(dotenv_path="./.env", verbose=True)
# To identify arithmetic expressions in config files
OmegaConf.register_new_resolver("eval", eval)

def config_check(cfg: DictConfig):
    # If you specify conditions for each epoch, you should match the length of these variables
    if type(cfg.dataset.noise_ratio) == omegaconf.listconfig.ListConfig:
        assert all(type(variable) == omegaconf.listconfig.ListConfig for variable in [cfg.dataset.skip_train_noisy, 
                                                                cfg.dataset.skip_train_special_code, 
                                                                cfg.dataset.only_train_noisy, 
                                                                cfg.dataset.only_train_special_code]), \
        "cfg.dataset.noise_ratio, cfg.dataset.skip_train_noisy, cfg.dataset.skip_train_special_code, cfg.dataset.only_train_noisy, and cfg.dataset.only_train_special_code should be same 'List' type"
        assert all(len(variable) == cfg.train.num_epochs for variable in [cfg.dataset.skip_train_noisy, 
                                                                          cfg.dataset.skip_train_special_code, 
                                                                          cfg.dataset.only_train_noisy, 
                                                                          cfg.dataset.only_train_special_code]), \
        "The length of cfg.dataset.noise_ratio, cfg.dataset.skip_train_noisy, cfg.dataset.skip_train_special_code, cfg.dataset.only_train_noisy, and cfg.dataset.only_train_special_code should be same with cfg.train.num_epochs"
    elif type(cfg.dataset.noise_ratio) == float:
        assert all(type(variable) == bool or variable == None for variable in [cfg.dataset.skip_train_noisy, 
                                                                               cfg.dataset.skip_train_special_code, 
                                                                               cfg.dataset.only_train_noisy, 
                                                                               cfg.dataset.only_train_special_code]), \
        "If cfg.dataset.noise_ratio is scalar value, cfg.dataset.skip_train_noisy, cfg.dataset.skip_train_special_code, cfg.dataset.only_train_noisy, and cfg.dataset.only_train_special_code should be a 'bool' value"
    else:
        raise Exception("cfg.dataset.noise_ratio should be List[int] or float type")
    
def load_scratch_tokenizer(cfg: DictConfig):
    tokenizer = AutoTokenizer.from_pretrained(cfg.model._name_or_path)
    logging.info(f"original model's tokenizer: \n{tokenizer}\n{tokenizer.special_tokens_map}\n")
    if "gpt2" in cfg.model._name_or_path.lower():
        from transformers import GPT2TokenizerFast
        new_tokenizer = GPT2TokenizerFast(vocab_file="./vocab/vocab_GPT2.json", 
                                          merges_file="./vocab/vocab_GPT2.txt", 
                                          special_tokens=tokenizer.special_tokens_map, 
                                          model_max_length=1024)
    # elif "olmo" in cfg.model._name_or_path.lower():
    #     from transformers import GPTNeoXTokenizerFast
    #     # Making an Error! : How to Initiate GPTNeoXTokenizerFast?
    #     # new_tokenizer = GPTNeoXTokenizerFast()
    #     logging.info(f"new_tokenizer: {new_tokenizer}")
    else:
        raise NotImplementedError
    
    new_tokenizer.add_bos_token = True
    return new_tokenizer
    

def evaluate(model, dataloader, tokenizer, device, epoch):
    model.eval()
    
    metrics = {
        'all': {'loss': 0.0, 'correct': 0, 'total': 0},
        'special': {'loss': 0.0, 'correct': 0, 'total': 0},
        'noisy': {'loss': 0.0, 'correct': 0, 'total': 0},
        'normal': {'loss': 0.0, 'correct': 0, 'total': 0},
        'special_and_noisy': {'loss': 0.0, 'correct': 0, 'total': 0},
        'special_not_noisy': {'loss': 0.0, 'correct': 0, 'total': 0},
        'noisy_not_special': {'loss': 0.0, 'correct': 0, 'total': 0}
    }
    
    with torch.no_grad():
        for batch in dataloader:
            inputs, labels, are_noisy, are_special = batch
            inputs, labels = inputs.to(device), labels.to(device)
            outputs = model(inputs)["logits"]
            
            loss_per_token = lm_cross_entropy_loss(logits=outputs, tokens=inputs, per_token=True)
            avg_loss = loss_per_token[:,-1].mean()
            
            prediction_probs = F.softmax(outputs[:, -2, :], dim=-1)
            zero_token_ids, one_token_ids = tokenizer.get_vocab()["0"], tokenizer.get_vocab()["1"]
            predictions = torch.argmax(torch.index_select(prediction_probs, -1, torch.tensor([zero_token_ids, one_token_ids]).to(device)), dim=-1)
            correct = (predictions == labels).float()
            
            # Update metrics for each case using tensor operations
            metrics['all']['loss'] += avg_loss.item() * inputs.size(0)
            metrics['all']['correct'] += correct.sum().item()
            metrics['all']['total'] += inputs.size(0)
            
            special_mask = are_special.to(device)
            metrics['special']['loss'] += (avg_loss * special_mask).sum().item()
            metrics['special']['correct'] += (correct * special_mask).sum().item()
            metrics['special']['total'] += special_mask.sum().item()
            
            normal_mask = ~special_mask
            metrics['normal']['loss'] += (avg_loss * normal_mask).sum().item()
            metrics['normal']['correct'] += (correct * normal_mask).sum().item()
            metrics['normal']['total'] += normal_mask.sum().item()
    
    # Calculate average metrics
    for case in metrics:
        if metrics[case]['total'] > 0:
            metrics[case]['avg_loss'] = metrics[case]['loss'] / metrics[case]['total']
            metrics[case]['accuracy'] = metrics[case]['correct'] / metrics[case]['total'] * 100
        else:
            metrics[case]['avg_loss'] = 0
            metrics[case]['accuracy'] = 0
    
    # Calculate sparsity metrics
    sparsity_metrics = calculate_sparsity_metrics(model)
    metrics.update(sparsity_metrics)
    
    # Log metrics to wandb
    wandb_log = {}
    for case in metrics:
        if case in ['all', 'special', 'normal']:
            wandb_log[f'avg_loss/{case}'] = metrics[case]['avg_loss']
            wandb_log[f'accuracy/{case}'] = metrics[case]['accuracy']
    
    for k, v in sparsity_metrics.items():
        wandb_log[f'sparsity/{k}'] = v
    
    wandb.log(wandb_log)
    
    # Log metrics to terminal
    logging.info(f"Evaluation results for epoch {epoch}:")
    for case in metrics:
        if case in ['all', 'special', 'normal']:
            logging.info(f"{case.capitalize()} - Avg Loss: {metrics[case]['avg_loss']:.4f}, Accuracy: {metrics[case]['accuracy']:.2f}%")
    
    logging.info("Sparsity Metrics:")
    for metric, value in sparsity_metrics.items():
        logging.info(f"{metric}: {value:.4f}")
    
    return metrics

def calculate_sparsity_metrics(model, threshold=0.0001):
    sparsity_metrics = {}
    total_params = 0
    zero_params = 0
    l1_norm = 0
    l2_norm = 0
    
    for name, param in model.named_parameters():
        if 'weight' in name:  # Only consider weight parameters
            param_data = param.data.cpu().numpy().flatten()
            total_params += param_data.size
            zero_params += np.sum(np.abs(param_data) < threshold)
            l1_norm += np.sum(np.abs(param_data))
            l2_norm += np.sum(param_data ** 2)
    
    sparsity_metrics['global_sparsity'] = zero_params / total_params
    sparsity_metrics['density'] = 1 - sparsity_metrics['global_sparsity']
    sparsity_metrics['average_magnitude'] = l1_norm / total_params
    sparsity_metrics['l2_norm'] = np.sqrt(l2_norm)
    
    # Calculate histogram of weight magnitudes
    # all_weights = []
    # for name, param in model.named_parameters():
    #     if 'weight' in name:
    #         all_weights.extend(param.data.cpu().numpy().flatten())
    
    # hist, bin_edges = np.histogram(np.abs(all_weights), bins=50, range=(0, np.max(np.abs(all_weights))))
    
    # # Log histogram to wandb
    # wandb.log({"weight_magnitude_histogram": wandb.Histogram(np_histogram=(hist, bin_edges))})
    
    return sparsity_metrics


def train(cfg: DictConfig):
    # Check Config's expected error
    config_check(cfg)
    
    # Set seed
    torch.manual_seed(cfg.train.seed if cfg.train.seed else 42)
    
    # Initialize wandb
    if cfg.train.wandb:
        if cfg.train.wandb_project_name is None:
            cfg.train.wandb_project_name = "easy-transformer"
        wandb.init(project=cfg.train.wandb_project_name, entity=cfg.train.wandb_entity, config=dict(cfg))

    # Set device
    device = torch.device("cuda" if torch.cuda.is_available() else "cpu")
    logging.info(f"Current GPU num: {torch.cuda.device_count()}")

    # Deprecated : Config loaded with GPT2Config is slightly different with AutoConfig.from_pretrained(), but loaded model is same! So we ignore this version
    # model_config = GPT2Config(**cfg.model)
    
    # Initialize Model and Tokenizer from scratch
    model_name_lower = cfg.model._name_or_path
    if "gpt2" in model_name_lower:
        model_config, unused_kwargs = AutoConfig.from_pretrained(cfg.model._name_or_path, return_unused_kwargs=True, force_download=True, **cfg.model)
        logging.info(f"Loaded Model Config: {model_config}")
        logging.info(f"unused arguments: {unused_kwargs}")
        model = AutoModelForCausalLM.from_config(model_config).to(device)
        logging.info(model)
    # elif "olmo" in model_name_lower:
    #     model = OLMo(cfg.model.config)
    #     logging.info(f"Total number of parameters: {model.num_params():,d}")
    #     logging.info(f"Number of non-embedding parameters: {model.num_params(include_embedding=False):,d}")
    else:
        raise NotImplementedError
    tokenizer = load_scratch_tokenizer(cfg)
    
    logging.info(f"Modified Tokenizer: {tokenizer}")
    logging.info(f"Modified Tokenizer's vocab: {tokenizer.get_vocab()}")
    
    # Initialize dataset and dataloader
    dataset = BitSequenceDataset(cfg.dataset.train_length, tokenizer)
    kfold_dataloader = KFoldCustomDataloader(dataset, num_data=cfg.dataset.max_data_num,
                                             noise_ratio=cfg.dataset.noise_ratio, 
                                             batch_size=cfg.train.batch_size, seed=cfg.train.seed,
                                             skip_train_noisy=cfg.dataset.skip_train_noisy,
                                             skip_train_special_code=cfg.dataset.skip_train_special_code,
                                             only_train_noisy=cfg.dataset.only_train_noisy,
                                             only_train_special_code=cfg.dataset.only_train_special_code)
    # train_dataloader, val_dataloader = kfold_dataloader.get_fold(0)

    # Initialize optimizer
    optimizer: optim.Optimizer
    if cfg.optimizer.optimizer_name in ["Adam", "AdamW"]:
        # Weight decay in Adam is implemented badly, so use AdamW instead (see PyTorch AdamW docs)
        if cfg.optimizer.weight_decay is not None:
            optimizer = optim.AdamW(
                model.parameters(), 
                lr=cfg.optimizer.learning_rate,
                weight_decay=cfg.optimizer.weight_decay,
            )
        else:
            optimizer = optim.Adam(
                model.parameters(),
                lr=cfg.optimizer.learning_rate,
            )
    elif cfg.train.optimizer_name == "SGD":
        optimizer = optim.SGD(
            model.parameters(),
            lr=cfg.optimizer.learning_rate,
            weight_decay=(cfg.optimizer.weight_decay if cfg.optimizer.weight_decay is not None else 0.0),
            momentum=cfg.optimizer.momentum,
        )
    else:
        raise ValueError(f"Optimizer {cfg.train.optimizer_name} not supported")

    # Initialize Scheduler
    scheduler = None
    if cfg.train.warmup_steps > 0:
        scheduler = optim.lr_scheduler.LambdaLR(
            optimizer,
            # lr_lambda=lambda step: min(1.0, step * cfg.train.warmup_steps),
            lr_lambda=lambda epoch: 1,
        )

    # Training loop
    logging.info('Start training')
    model.train()
    model.to(device)
    
    total_loss = 0
    total_correct_preds: int = 0
    total_samples: int = 0
    for epoch in tqdm(range(cfg.train.num_epochs)):
        epoch_loss = 0
        epoch_correct_preds = 0
        
        # You specified noise_ratio for each epoch
        if type(cfg.dataset.noise_ratio) != float:
            kfold_dataloader.noise_ratio = cfg.dataset.noise_ratio[epoch]
            kfold_dataloader.skip_train_noisy = cfg.dataset.skip_train_noisy[epoch]
            kfold_dataloader.skip_train_special_code = cfg.dataset.skip_train_special_code[epoch]
            kfold_dataloader.only_train_noisy = cfg.dataset.only_train_noisy[epoch]
            kfold_dataloader.only_train_special_code = cfg.dataset.only_train_special_code[epoch]
        
        train_dataloader, val_dataloader = kfold_dataloader.get_fold(0)
        logging.info(f"Number of samples in train dataloader: {len(train_dataloader.noisy_dataset)}")

        for batch in tqdm(train_dataloader):
            inputs, labels, are_noisy, are_special = batch
            inputs, labels = inputs.to(device), labels.to(device)

            optimizer.zero_grad()
            outputs = model(inputs)["logits"]
            # shape: [batch_size, seq_len]
            loss_per_token = lm_cross_entropy_loss(logits=outputs, tokens=inputs, per_token=True)
            avg_loss = loss_per_token[:,-1].mean()
            avg_loss.backward()
            if cfg.train.max_grad_norm is not None:
                torch.nn.utils.clip_grad_norm_(model.parameters(), cfg.hooked_transformer_train_config.max_grad_norm)
            optimizer.step()
            if cfg.train.warmup_steps > 0:
                assert scheduler is not None
                scheduler.step()
            
            total_samples += inputs.shape[0]
            
            # Save Loss
            epoch_loss += avg_loss.item()
            total_loss += avg_loss.item()

            # Calculate & Save accuracy
            prediction_probs = F.softmax(outputs[:, -2, :], dim=-1)
            zero_token_ids, one_token_ids = tokenizer.get_vocab()["0"], tokenizer.get_vocab()["1"]
            correct_preds = torch.count_nonzero(torch.eq(labels, torch.argmax(torch.index_select(prediction_probs, -1, torch.tensor([zero_token_ids, one_token_ids]).to(device)), dim=-1))).item()
            epoch_correct_preds += correct_preds
            total_correct_preds += correct_preds
            if cfg.train.warmup_steps > 0:
                wandb.log({
                    "learning_rate": scheduler.get_last_lr()[0]  # Retrieve the current learning rate
                })
                
            # Evaluation
            # Evaluate every step
            metrics = evaluate(model, val_dataloader, tokenizer, device, epoch)
            
            # You can use the returned metrics for any additional processing if needed
            val_loss = metrics['all']['avg_loss']
            val_accuracy = metrics['all']['accuracy']
            
            logging.info(f"Epoch {epoch}/{cfg.train.num_epochs}, Eval Loss: {val_loss:.4f}, Eval Accuracy: {val_accuracy:.2f}%")
            model.train()
        
        # Log at the end of each epoch
        wandb.log({
            "epoch": epoch,
            "epoch_avg_loss": epoch_loss / len(train_dataloader),
            "epoch_correct_preds(%)": (epoch_correct_preds / len(dataset)) * 100,
            "total_avg_loss": total_loss / (len(train_dataloader) * (epoch+1)),
            "total_avg_correct_preds(%)": (total_correct_preds / (len(dataset) * (epoch+1))) * 100
        })
        logging.info(f"Epoch {epoch}/{cfg.train.num_epochs}, Loss: {epoch_loss / len(train_dataloader):.4f}, Accuracy: {epoch_correct_preds:.4f}")

        
        # Save the model
        # Load 방법 참고 : https://tutorials.pytorch.kr/beginner/saving_loading_models.html
        if cfg.train.save_model_interval and epoch % cfg.train.save_model_interval == 0:
            save_path = f"{os.getenv('MODEL_SAVE_PATH')}/{cfg.model._name_or_path.replace('/', '_')}-epoch{epoch}.tar"
            torch.save({
                'epoch': epoch,
                'model_state_dict': model.state_dict(),
                'optimizer_state_dict': optimizer.state_dict(),
                }, save_path)
            logging.info(f"Checkpoint save in epoch {epoch} Path: {save_path}")
        # torch.save(model.state_dict(), "trained_model.pth")
        # wandb.save("trained_model.pth")

    # Close wandb run
    wandb.finish()

@hydra.main(version_base=None, config_path="conf", config_name="config_torch")
def main(cfg: DictConfig):
    logging.info(cfg)
    train(cfg)

if __name__ == "__main__":
    main()<|MERGE_RESOLUTION|>--- conflicted
+++ resolved
@@ -1,11 +1,7 @@
 import hydra
-<<<<<<< HEAD
 from omegaconf import OmegaConf, DictConfig
 import omegaconf
-=======
-from omegaconf import DictConfig
 import numpy as np
->>>>>>> 16d27019
 import torch
 import torch.nn as nn
 import torch.nn.functional as F
